# Copyright 2019 The Kubernetes Authors.

# Licensed under the Apache License, Version 2.0 (the "License");
# you may not use this file except in compliance with the License.
# You may obtain a copy of the License at

# http://www.apache.org/licenses/LICENSE-2.0

# Unless required by applicable law or agreed to in writing, software
# distributed under the License is distributed on an "AS IS" BASIS,
# WITHOUT WARRANTIES OR CONDITIONS OF ANY KIND, either express or implied.
# See the License for the specific language governing permissions and
# limitations under the License.
---
- name: add home dir for builder user
  file:
    state: directory
    path: /home/builder
    mode: 0755
    owner: builder
    group: builder

- name: add bash_profile
  template:
    dest: /home/builder/.bash_profile
    src: photon_bash_profile
    owner: builder
    group: builder

- import_tasks: rpm_repos.yml

- name: Perform a tdnf distro-sync
  command: tdnf distro-sync -y --refresh
  register: distro
  changed_when: '"Nothing to do" not in distro.stderr'

  # When the linux package is upgraded on Photon, the current /lib/modules
  # folder is removed, causing future package installs to file if they involve
  # kmods, which a lot of our future packages do. A reboot fixes this. In the
  # future it might be nice to only reboot if that package was upgraded, but
  # a reboot of Photon is generally very fast so this is fine for now.
- name: Reboot after distro sync
  reboot:
  when: distro.changed

- name: Concatenate the Photon RPMs
  set_fact:
    photon_rpms: "{{ common_photon_rpms | join(' ') }}"

- name: install baseline dependencies
  command: tdnf install {{ photon_rpms }} -y

- name: install extra RPMs
<<<<<<< HEAD
  command: tdnf install {{ extra_rpms }} -y
  when: extra_rpms != ""

- name: disable service docker and ensure it is masked (installed via 'minimal' package)
  systemd:
    name: docker
    enabled: no
    masked: yes
=======
  command: tdnf install {{ extra_rpms }} -y --refresh
  when: extra_rpms != ""
>>>>>>> b758c125
<|MERGE_RESOLUTION|>--- conflicted
+++ resolved
@@ -51,16 +51,5 @@
   command: tdnf install {{ photon_rpms }} -y
 
 - name: install extra RPMs
-<<<<<<< HEAD
   command: tdnf install {{ extra_rpms }} -y
-  when: extra_rpms != ""
-
-- name: disable service docker and ensure it is masked (installed via 'minimal' package)
-  systemd:
-    name: docker
-    enabled: no
-    masked: yes
-=======
-  command: tdnf install {{ extra_rpms }} -y --refresh
-  when: extra_rpms != ""
->>>>>>> b758c125
+  when: extra_rpms != ""