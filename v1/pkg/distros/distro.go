/*
Copyright 2019 The Kubernetes Authors.

Licensed under the Apache License, Version 2.0 (the "License");
you may not use this file except in compliance with the License.
You may obtain a copy of the License at

    http://www.apache.org/licenses/LICENSE-2.0

Unless required by applicable law or agreed to in writing, software
distributed under the License is distributed on an "AS IS" BASIS,
WITHOUT WARRANTIES OR CONDITIONS OF ANY KIND, either express or implied.
See the License for the specific language governing permissions and
limitations under the License.
*/

package distros

import (
	"fmt"
	"io/ioutil"
	"strings"

	"gopkg.in/flanksource/yaml.v3"
	"sigs.k8s.io/image-builder/api"
	"sigs.k8s.io/image-builder/pkg/resources"
)

var specs = []string{"ubuntu.yml", "debian.yml", "redhat.yml", "amazonLinux.yml"}
var Distributions = make(map[string]Distribution)

type Distribution interface {
	api.EngineHooks
	GetDistribution() *api.Distribution
}

func GetDistroByName(name string) (Distribution, error) {
<<<<<<< HEAD
	distributions, err := GetDistributions()
	if err != nil {
		return nil, err
	}
	if v, ok := distributions[name]; ok {
=======
	distros, err := GetDistributions()
	if err != nil {
		return nil, err
	}

	if v, ok := distros[name]; ok {
>>>>>>> 8decb960
		return v, nil
	}
	names := []string{}
	for k, _ := range distros {
		names = append(names, k)
	}
	return nil, fmt.Errorf("Unknown distro name: %s, valid options are: %s", name, strings.Join(names, ","))
}

func GetDistro(distro api.Distribution) (Distribution, error) {
	switch distro.OS {
	case "ubuntu":
		return Ubuntu{Distribution: distro}, nil
	case "debian":
		return Debian{Distribution: distro}, nil
	case "centos", "amazonLinux", "redhat":
		return Centos{Distribution: distro}, nil
	}
	return Ubuntu{Distribution: distro}, nil
}

func GetDistributions() (map[string]Distribution, error) {
	if len(Distributions) > 0 {
		return Distributions, nil
	}
	fs := resources.FS(false)
	dir, err := fs.Open("/distros")
	if err != nil {
		return nil, fmt.Errorf("/ does not exist, did you run mack pack?: %v", err)
	}
	files, err := dir.Readdir(-1)
	if err != nil {
		return nil, err
	}

	for _, info := range files {
		file, _ := fs.Open("/distros/" + info.Name())
		if err != nil {
			return nil, err
		}
		data, err := ioutil.ReadAll(file)
		if err != nil {
			return nil, err
		}
		var values map[string]api.Distribution
		if err := yaml.Unmarshal(data, &values); err != nil {
			return nil, fmt.Errorf("error unmarshalling %s: %v", info.Name(), err)
		}
		for k, v := range values {
			distro, err := GetDistro(v)
			if err != nil {
				return nil, err
			}
			Distributions[k] = distro
		}
	}
	return Distributions, nil
}<|MERGE_RESOLUTION|>--- conflicted
+++ resolved
@@ -35,20 +35,11 @@
 }
 
 func GetDistroByName(name string) (Distribution, error) {
-<<<<<<< HEAD
 	distributions, err := GetDistributions()
 	if err != nil {
 		return nil, err
 	}
 	if v, ok := distributions[name]; ok {
-=======
-	distros, err := GetDistributions()
-	if err != nil {
-		return nil, err
-	}
-
-	if v, ok := distros[name]; ok {
->>>>>>> 8decb960
 		return v, nil
 	}
 	names := []string{}
